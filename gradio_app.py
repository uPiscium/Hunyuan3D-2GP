--- conflicted
+++ resolved
@@ -11,15 +11,12 @@
 import uvicorn
 from fastapi import FastAPI
 from fastapi.staticfiles import StaticFiles
-<<<<<<< HEAD
 from mmgp import offload
-=======
 
 from hy3dgen.shapegen.utils import logger
 
 MAX_SEED = 1e7
 
->>>>>>> c29ba661
 
 def get_example_img_list():
     print('Loading example img list ...')
@@ -255,7 +252,70 @@
         num_chunks=num_chunks,
         randomize_seed=randomize_seed,
     )
-
+    path = export_mesh(mesh, save_folder, textured=False)
+
+    # tmp_time = time.time()
+    # mesh = floater_remove_worker(mesh)
+    # mesh = degenerate_face_remove_worker(mesh)
+    # logger.info("---Postprocessing takes %s seconds ---" % (time.time() - tmp_time))
+    # stats['time']['postprocessing'] = time.time() - tmp_time
+
+    tmp_time = time.time()
+    mesh = face_reduce_worker(mesh)
+    logger.info("---Face Reduction takes %s seconds ---" % (time.time() - tmp_time))
+    stats['time']['face reduction'] = time.time() - tmp_time
+
+    tmp_time = time.time()
+    textured_mesh = texgen_worker(mesh, image)
+    logger.info("---Texture Generation takes %s seconds ---" % (time.time() - tmp_time))
+    stats['time']['texture generation'] = time.time() - tmp_time
+    stats['time']['total'] = time.time() - start_time_0
+
+    textured_mesh.metadata['extras'] = stats
+    path_textured = export_mesh(textured_mesh, save_folder, textured=True)
+    model_viewer_html_textured = build_model_viewer_html(save_folder, height=HTML_HEIGHT, width=HTML_WIDTH,
+                                                         textured=True)
+    torch.cuda.empty_cache()
+    return (
+        gr.update(value=path),
+        gr.update(value=path_textured),
+        model_viewer_html_textured,
+        stats,
+        seed,
+    )
+
+
+def shape_generation(
+    caption=None,
+    image=None,
+    mv_image_front=None,
+    mv_image_back=None,
+    mv_image_left=None,
+    mv_image_right=None,
+    steps=50,
+    guidance_scale=7.5,
+    seed=1234,
+    octree_resolution=256,
+    check_box_rembg=False,
+    num_chunks=200000,
+    randomize_seed: bool = False,
+):
+    start_time_0 = time.time()
+    mesh, image, save_folder, stats, seed = _gen_shape(
+        caption,
+        image,
+        mv_image_front=mv_image_front,
+        mv_image_back=mv_image_back,
+        mv_image_left=mv_image_left,
+        mv_image_right=mv_image_right,
+        steps=steps,
+        guidance_scale=guidance_scale,
+        seed=seed,
+        octree_resolution=octree_resolution,
+        check_box_rembg=check_box_rembg,
+        num_chunks=num_chunks,
+        randomize_seed=randomize_seed,
+    )
     path = export_mesh(mesh, save_folder, textured=False)
 
     # tmp_time = time.time()
@@ -335,40 +395,22 @@
 
 
 def build_app():
-<<<<<<< HEAD
-    title_html = """
-
-    <div align=center><H1>Hunyuan3D-2<SUP>GP</SUP></div>
+
+    if MV_MODE:
+        title = 'Hunyuan3D-2mv<SUP>GP</SUP>: Image to 3D Generation with 1-4 Views'
+    elif 'mini' in args.subfolder:
+        title = 'Hunyuan3D-2mini<SUP>GP</SUP>: Strong 0.6B Image to Shape Generator'
+    else:
+        title = 'Hunyuan3D-2<SUP>GP</SUP>'
+
+    title_html = f"""<H1>
+    <div align=center>{title}</div></H1>
     <BR>
-    <div align="center"><B>Original model by Tencent, GPU Poor version by DeepBeepMeep. Now this great 3D video generator can run smoothly with a 6 GB rig.</B>
+    <div align="center"><FONT SIZE=4><B>Original model by Tencent, GPU Poor version by DeepBeepMeep. Now this great 3D video generator can run smoothly with a 6 GB rig.</B></FONT>
     </DIV>
     <BR>
-    <div align="center">
-    Tencent Hunyuan3D Team -
+    <div align="center"> H3D-2GP : <a href="https://github.com/deepbeepmeep/Hunyuan3D-2GP">Updates</a>, Original by Tencent Hunyuan3D Team -
       <a href="https://github.com/tencent/Hunyuan3D-2">Github Page</a> &ensp; 
-=======
-    title = 'Hunyuan3D-2: High Resolution Textured 3D Assets Generation'
-    if MV_MODE:
-        title = 'Hunyuan3D-2mv: Image to 3D Generation with 1-4 Views'
-    if 'mini' in args.subfolder:
-        title = 'Hunyuan3D-2mini: Strong 0.6B Image to Shape Generator'
-
-    title_html = f"""
-    <div style="font-size: 2em; font-weight: bold; text-align: center; margin-bottom: 5px">
-
-    {title}
-    </div>
-    <div align="center">
-    Tencent Hunyuan3D Team
-    </div>
-    <div align="center">
-      <a href="https://github.com/tencent/Hunyuan3D-2">Github</a> &ensp; 
->>>>>>> c29ba661
-      <a href="http://3d-models.hunyuan.tencent.com">Homepage</a> &ensp;
-      <a href="https://3d.hunyuan.tencent.com">Hunyuan3D Studio</a> &ensp;
-      <a href="#">Technical Report</a> &ensp;
-      <a href="https://huggingface.co/Tencent/Hunyuan3D-2"> Pretrained Models</a> &ensp;
-    </div>
     """
     custom_css = """
     .app.svelte-wpkpf6.svelte-wpkpf6:not(.fill_width) {
@@ -489,6 +531,7 @@
         Activated Model - Shape Generation ({args.model_path}/{args.subfolder}) ; Texture Generation ({'Hunyuan3D-2' if HAS_TEXTUREGEN else 'Unavailable'})
         </div>
         """)
+
         if not HAS_TEXTUREGEN:
             gr.HTML("""
             <div style="margin-top: 5px;"  align="center">
@@ -621,15 +664,32 @@
     parser.add_argument('--mc_algo', type=str, default='mc')
     parser.add_argument('--cache-path', type=str, default='gradio_cache')
     parser.add_argument('--enable_t23d', action='store_true')
-<<<<<<< HEAD
     parser.add_argument('--profile', type=str, default="3")
     parser.add_argument('--verbose', type=str, default="1")
 
-=======
     parser.add_argument('--disable_tex', action='store_true')
     parser.add_argument('--compile', action='store_true')
->>>>>>> c29ba661
+    parser.add_argument('--mini', action='store_true')
+    parser.add_argument('--mv', action='store_true')
+    parser.add_argument('--h2', action='store_true')
+
     args = parser.parse_args()
+
+    if args.mini:
+        args.model_path = "tencent/Hunyuan3D-2mini"
+        args.subfolder=  "hunyuan3d-dit-v2-mini"
+        args.texgen_model_path = "tencent/Hunyuan3D-2"
+
+    if args.mv:
+        args.model_path = "tencent/Hunyuan3D-2mv"
+        args.subfolder=  "hunyuan3d-dit-v2-mv"
+        args.texgen_model_path = "tencent/Hunyuan3D-2"
+
+
+    if args.h2:
+        args.model_path = "tencent/Hunyuan3D-2"
+        args.subfolder=  "hunyuan3d-dit-v2-0"
+        args.texgen_model_path = "tencent/Hunyuan3D-2"
 
     SAVE_DIR = args.cache_path
     os.makedirs(SAVE_DIR, exist_ok=True)
@@ -639,14 +699,17 @@
 
     HTML_HEIGHT = 690 if MV_MODE else 650
     HTML_WIDTH = 500
-    HTML_OUTPUT_PLACEHOLDER = f"""
+
+
+    HTML_OUTPUT_PLACEHOLDER = f'''
     <div style='height: {650}px; width: 100%; border-radius: 8px; border-color: #e5e7eb; border-style: solid; border-width: 1px; display: flex; justify-content: center; align-items: center;'>
       <div style='text-align: center; font-size: 16px; color: #6b7280;'>
         <p style="color: #8d8d8d;">Welcome to Hunyuan3D!</p>
         <p style="color: #8d8d8d;">No mesh here.</p>
       </div>
     </div>
-    """
+    '''
+
 
     INPUT_MESH_HTML = """
     <div style='height: 490px; width: 100%; border-radius: 8px; 
@@ -655,15 +718,12 @@
     """
     example_is = get_example_img_list()
     example_ts = get_example_txt_list()
-<<<<<<< HEAD
     torch.set_default_device("cpu")
-    try:
-        from hy3dgen.texgen import Hunyuan3DPaintPipeline
-=======
+    # try:
+    #     from hy3dgen.texgen import Hunyuan3DPaintPipeline
     example_mvs = get_example_mv_list()
 
     SUPPORTED_FORMATS = ['glb', 'obj', 'ply', 'stl']
->>>>>>> c29ba661
 
     HAS_TEXTUREGEN = False
     if not args.disable_tex:
@@ -671,7 +731,7 @@
             from hy3dgen.texgen import Hunyuan3DPaintPipeline
 
             texgen_worker = Hunyuan3DPaintPipeline.from_pretrained(args.texgen_model_path)
-            texgen_worker.enable_model_cpu_offload()
+            # texgen_worker.enable_model_cpu_offload()
             # Not help much, ignore for now.
             # if args.compile:
             #     texgen_worker.models['delight_model'].pipeline.unet.compile()
@@ -698,9 +758,6 @@
     from hy3dgen.rembg import BackgroundRemover
 
     rmbg_worker = BackgroundRemover()
-<<<<<<< HEAD
-    i23d_worker = Hunyuan3DDiTFlowMatchingPipeline.from_pretrained('tencent/Hunyuan3D-2', device="cpu", use_safetensors = True) 
-=======
     i23d_worker = Hunyuan3DDiTFlowMatchingPipeline.from_pretrained(
         args.model_path,
         subfolder=args.subfolder,
@@ -709,7 +766,6 @@
     )
     if args.compile:
         i23d_worker.compile()
->>>>>>> c29ba661
 
     floater_remove_worker = FloaterRemover()
     degenerate_face_remove_worker = DegenerateFaceRemover()
