# Hunyuan 3D is licensed under the TENCENT HUNYUAN NON-COMMERCIAL LICENSE AGREEMENT
# except for the third-party components listed below.
# Hunyuan 3D does not impose any additional limitations beyond what is outlined
# in the repsective licenses of these third-party components.
# Users must comply with all terms and conditions of original licenses of these third-party
# components and must ensure that the usage of the third party components adheres to
# all relevant laws and regulations.

# For avoidance of doubts, Hunyuan 3D means the large language models and
# their software and algorithms, including trained model weights, parameters (including
# optimizer states), machine-learning model code, inference-enabling code, training-enabling code,
# fine-tuning enabling code and other elements of the foregoing made publicly available
# by Tencent in accordance with TENCENT HUNYUAN COMMUNITY LICENSE AGREEMENT.

import os
import random
import shutil
import time
from glob import glob
from pathlib import Path

import gradio as gr
import torch
import trimesh
import uvicorn
from fastapi import FastAPI
from fastapi.staticfiles import StaticFiles
<<<<<<< HEAD
from mmgp import offload
=======
import uuid
>>>>>>> 832bef8d

from hy3dgen.shapegen.utils import logger

MAX_SEED = 1e7


def get_example_img_list():
    print('Loading example img list ...')
    return sorted(glob('./assets/example_images/**/*.png', recursive=True))


def get_example_txt_list():
    print('Loading example txt list ...')
    txt_list = list()
    for line in open('./assets/example_prompts.txt', encoding='utf-8'):
        txt_list.append(line.strip())
    return txt_list


def get_example_mv_list():
    print('Loading example mv list ...')
    mv_list = list()
    root = './assets/example_mv_images'
    for mv_dir in os.listdir(root):
        view_list = []
        for view in ['front', 'back', 'left', 'right']:
            path = os.path.join(root, mv_dir, f'{view}.png')
            if os.path.exists(path):
                view_list.append(path)
            else:
                view_list.append(None)
        mv_list.append(view_list)
    return mv_list


def gen_save_folder(max_size=200):
    os.makedirs(SAVE_DIR, exist_ok=True)

    # 获取所有文件夹路径
    dirs = [f for f in Path(SAVE_DIR).iterdir() if f.is_dir()]

    # 如果文件夹数量超过 max_size，删除创建时间最久的文件夹
    if len(dirs) >= max_size:
        # 按创建时间排序，最久的排在前面
        oldest_dir = min(dirs, key=lambda x: x.stat().st_ctime)
        shutil.rmtree(oldest_dir)
        print(f"Removed the oldest folder: {oldest_dir}")

    # 生成一个新的 uuid 文件夹名称
    new_folder = os.path.join(SAVE_DIR, str(uuid.uuid4()))
    os.makedirs(new_folder, exist_ok=True)
    print(f"Created new folder: {new_folder}")

    return new_folder


def export_mesh(mesh, save_folder, textured=False, type='glb'):
    if textured:
        path = os.path.join(save_folder, f'textured_mesh.{type}')
    else:
        path = os.path.join(save_folder, f'white_mesh.{type}')
    if type not in ['glb', 'obj']:
        mesh.export(path)
    else:
        mesh.export(path, include_normals=textured)
    return path


def randomize_seed_fn(seed: int, randomize_seed: bool) -> int:
    if randomize_seed:
        seed = random.randint(0, MAX_SEED)
    return seed


def build_model_viewer_html(save_folder, height=660, width=790, textured=False):
    # Remove first folder from path to make relative path
    if textured:
        related_path = f"./textured_mesh.glb"
        template_name = './assets/modelviewer-textured-template.html'
        output_html_path = os.path.join(save_folder, f'textured_mesh.html')
    else:
        related_path = f"./white_mesh.glb"
        template_name = './assets/modelviewer-template.html'
        output_html_path = os.path.join(save_folder, f'white_mesh.html')
    offset = 50 if textured else 10
    with open(os.path.join(CURRENT_DIR, template_name), 'r', encoding='utf-8') as f:
        template_html = f.read()

    with open(output_html_path, 'w', encoding='utf-8') as f:
        template_html = template_html.replace('#height#', f'{height - offset}')
        template_html = template_html.replace('#width#', f'{width}')
        template_html = template_html.replace('#src#', f'{related_path}/')
        f.write(template_html)

    rel_path = os.path.relpath(output_html_path, SAVE_DIR)
    iframe_tag = f'<iframe src="/static/{rel_path}" height="{height}" width="100%" frameborder="0"></iframe>'
    print(
        f'Find html file {output_html_path}, {os.path.exists(output_html_path)}, relative HTML path is /static/{rel_path}')

    # html_path = '/'.join(Path(output_html_path).parts[1:])
    # iframe_tag = f'<iframe src="/static/{html_path}" height="{height}" width="100%" frameborder="0"></iframe>'
    # print(f'Find html {output_html_path}, {os.path.exists(output_html_path)}')

    return f"""
        <div style='height: {height}; width: 100%;'>
        {iframe_tag}
        </div>
    """


def _gen_shape(
    caption=None,
    image=None,
    mv_image_front=None,
    mv_image_back=None,
    mv_image_left=None,
    mv_image_right=None,
    steps=50,
    guidance_scale=7.5,
    seed=1234,
    octree_resolution=256,
    check_box_rembg=False,
    num_chunks=200000,
    randomize_seed: bool = False,
):
    if not MV_MODE and image is None and caption is None:
        raise gr.Error("Please provide either a caption or an image.")
    if MV_MODE:
        if mv_image_front is None and mv_image_back is None and mv_image_left is None and mv_image_right is None:
            raise gr.Error("Please provide at least one view image.")
        image = {}
        if mv_image_front:
            image['front'] = mv_image_front
        if mv_image_back:
            image['back'] = mv_image_back
        if mv_image_left:
            image['left'] = mv_image_left
        if mv_image_right:
            image['right'] = mv_image_right

    seed = int(randomize_seed_fn(seed, randomize_seed))

    octree_resolution = int(octree_resolution)
    if caption: print('prompt is', caption)
    save_folder = gen_save_folder()
    stats = {
        'model': {
            'shapegen': f'{args.model_path}/{args.subfolder}',
            'texgen': f'{args.texgen_model_path}',
        },
        'params': {
            'caption': caption,
            'steps': steps,
            'guidance_scale': guidance_scale,
            'seed': seed,
            'octree_resolution': octree_resolution,
            'check_box_rembg': check_box_rembg,
            'num_chunks': num_chunks,
        }
    }
    time_meta = {}

    if image is None:
        start_time = time.time()
        try:
            image = t2i_worker(caption)
        except Exception as e:
            raise gr.Error(f"Text to 3D is disable. Please enable it by `python gradio_app.py --enable_t23d`.")
        time_meta['text2image'] = time.time() - start_time

    # remove disk io to make responding faster, uncomment at your will.
    # image.save(os.path.join(save_folder, 'input.png'))
    if MV_MODE:
        start_time = time.time()
        for k, v in image.items():
            if check_box_rembg or v.mode == "RGB":
                img = rmbg_worker(v.convert('RGB'))
                image[k] = img
        time_meta['remove background'] = time.time() - start_time
    else:
        if check_box_rembg or image.mode == "RGB":
            start_time = time.time()
            image = rmbg_worker(image.convert('RGB'))
            time_meta['remove background'] = time.time() - start_time

    # remove disk io to make responding faster, uncomment at your will.
    # image.save(os.path.join(save_folder, 'rembg.png'))

    # image to white model
    start_time = time.time()

    generator = torch.Generator()
    generator = generator.manual_seed(int(seed))
    outputs = i23d_worker(
        image=image,
        num_inference_steps=steps,
        guidance_scale=guidance_scale,
        generator=generator,
        octree_resolution=octree_resolution,
        num_chunks=num_chunks,
        output_type='mesh'
    )
    time_meta['shape generation'] = time.time() - start_time
    logger.info("---Shape generation takes %s seconds ---" % (time.time() - start_time))

    tmp_start = time.time()
    mesh = export_to_trimesh(outputs)[0]
    time_meta['export to trimesh'] = time.time() - tmp_start

    stats['number_of_faces'] = mesh.faces.shape[0]
    stats['number_of_vertices'] = mesh.vertices.shape[0]

    stats['time'] = time_meta
    main_image = image if not MV_MODE else image['front']
    return mesh, main_image, save_folder, stats, seed


def generation_all(
    caption=None,
    image=None,
    mv_image_front=None,
    mv_image_back=None,
    mv_image_left=None,
    mv_image_right=None,
    steps=50,
    guidance_scale=7.5,
    seed=1234,
    octree_resolution=256,
    check_box_rembg=False,
    num_chunks=200000,
    randomize_seed: bool = False,
):
    start_time_0 = time.time()
    mesh, image, save_folder, stats, seed = _gen_shape(
        caption,
        image,
        mv_image_front=mv_image_front,
        mv_image_back=mv_image_back,
        mv_image_left=mv_image_left,
        mv_image_right=mv_image_right,
        steps=steps,
        guidance_scale=guidance_scale,
        seed=seed,
        octree_resolution=octree_resolution,
        check_box_rembg=check_box_rembg,
        num_chunks=num_chunks,
        randomize_seed=randomize_seed,
    )
    path = export_mesh(mesh, save_folder, textured=False)

    # tmp_time = time.time()
    # mesh = floater_remove_worker(mesh)
    # mesh = degenerate_face_remove_worker(mesh)
    # logger.info("---Postprocessing takes %s seconds ---" % (time.time() - tmp_time))
    # stats['time']['postprocessing'] = time.time() - tmp_time

    tmp_time = time.time()
    mesh = face_reduce_worker(mesh)
    logger.info("---Face Reduction takes %s seconds ---" % (time.time() - tmp_time))
    stats['time']['face reduction'] = time.time() - tmp_time

    tmp_time = time.time()
    textured_mesh = texgen_worker(mesh, image)
    logger.info("---Texture Generation takes %s seconds ---" % (time.time() - tmp_time))
    stats['time']['texture generation'] = time.time() - tmp_time
    stats['time']['total'] = time.time() - start_time_0

    textured_mesh.metadata['extras'] = stats
    path_textured = export_mesh(textured_mesh, save_folder, textured=True)
    model_viewer_html_textured = build_model_viewer_html(save_folder, height=HTML_HEIGHT, width=HTML_WIDTH,
                                                         textured=True)
    if args.low_vram_mode:
        torch.cuda.empty_cache()
    return (
        gr.update(value=path),
        gr.update(value=path_textured),
        model_viewer_html_textured,
        stats,
        seed,
    )


def shape_generation(
    caption=None,
    image=None,
    mv_image_front=None,
    mv_image_back=None,
    mv_image_left=None,
    mv_image_right=None,
    steps=50,
    guidance_scale=7.5,
    seed=1234,
    octree_resolution=256,
    check_box_rembg=False,
    num_chunks=200000,
    randomize_seed: bool = False,
):
    start_time_0 = time.time()
    mesh, image, save_folder, stats, seed = _gen_shape(
        caption,
        image,
        mv_image_front=mv_image_front,
        mv_image_back=mv_image_back,
        mv_image_left=mv_image_left,
        mv_image_right=mv_image_right,
        steps=steps,
        guidance_scale=guidance_scale,
        seed=seed,
        octree_resolution=octree_resolution,
        check_box_rembg=check_box_rembg,
        num_chunks=num_chunks,
        randomize_seed=randomize_seed,
    )
    path = export_mesh(mesh, save_folder, textured=False)

    # tmp_time = time.time()
    # mesh = floater_remove_worker(mesh)
    # mesh = degenerate_face_remove_worker(mesh)
    # logger.info("---Postprocessing takes %s seconds ---" % (time.time() - tmp_time))
    # stats['time']['postprocessing'] = time.time() - tmp_time

    tmp_time = time.time()
    mesh = face_reduce_worker(mesh)
    logger.info("---Face Reduction takes %s seconds ---" % (time.time() - tmp_time))
    stats['time']['face reduction'] = time.time() - tmp_time

    tmp_time = time.time()
    textured_mesh = texgen_worker(mesh, image)
    logger.info("---Texture Generation takes %s seconds ---" % (time.time() - tmp_time))
    stats['time']['texture generation'] = time.time() - tmp_time
    stats['time']['total'] = time.time() - start_time_0

    textured_mesh.metadata['extras'] = stats
    path_textured = export_mesh(textured_mesh, save_folder, textured=True)
    model_viewer_html_textured = build_model_viewer_html(save_folder, height=HTML_HEIGHT, width=HTML_WIDTH,
                                                         textured=True)
    torch.cuda.empty_cache()
    return (
        gr.update(value=path),
        gr.update(value=path_textured),
        model_viewer_html_textured,
        stats,
        seed,
    )


def shape_generation(
    caption=None,
    image=None,
    mv_image_front=None,
    mv_image_back=None,
    mv_image_left=None,
    mv_image_right=None,
    steps=50,
    guidance_scale=7.5,
    seed=1234,
    octree_resolution=256,
    check_box_rembg=False,
    num_chunks=200000,
    randomize_seed: bool = False,
):
    start_time_0 = time.time()
    mesh, image, save_folder, stats, seed = _gen_shape(
        caption,
        image,
        mv_image_front=mv_image_front,
        mv_image_back=mv_image_back,
        mv_image_left=mv_image_left,
        mv_image_right=mv_image_right,
        steps=steps,
        guidance_scale=guidance_scale,
        seed=seed,
        octree_resolution=octree_resolution,
        check_box_rembg=check_box_rembg,
        num_chunks=num_chunks,
        randomize_seed=randomize_seed,
    )
    stats['time']['total'] = time.time() - start_time_0
    mesh.metadata['extras'] = stats

    path = export_mesh(mesh, save_folder, textured=False)
    model_viewer_html = build_model_viewer_html(save_folder, height=HTML_HEIGHT, width=HTML_WIDTH)
    if args.low_vram_mode:
        torch.cuda.empty_cache()
    return (
        gr.update(value=path),
        model_viewer_html,
        stats,
        seed,
    )


def build_app():
<<<<<<< HEAD
=======
    title = 'Hunyuan3D-2: High Resolution Textured 3D Assets Generation'
    if MV_MODE:
        title = 'Hunyuan3D-2mv: Image to 3D Generation with 1-4 Views'
    if 'mini' in args.subfolder:
        title = 'Hunyuan3D-2mini: Strong 0.6B Image to Shape Generator'
    if TURBO_MODE:
        title = title.replace(':', '-Turbo: Fast ')
>>>>>>> 832bef8d

    if MV_MODE:
        title = 'Hunyuan3D-2mv<SUP>GP</SUP>: Image to 3D Generation with 1-4 Views'
    elif 'mini' in args.subfolder:
        title = 'Hunyuan3D-2mini<SUP>GP</SUP>: Strong 0.6B Image to Shape Generator'
    else:
        title = 'Hunyuan3D-2<SUP>GP</SUP>'

    title_html = f"""<H1>
    <div align=center>{title}</div></H1>
    <BR>
    <div align="center"><FONT SIZE=4><B>Original model by Tencent, GPU Poor version by DeepBeepMeep. Now this great 3D video generator can run smoothly with a 6 GB rig.</B></FONT>
    </DIV>
    <BR>
    <div align="center"> H3D-2GP : <a href="https://github.com/deepbeepmeep/Hunyuan3D-2GP">Updates</a>, Original by Tencent Hunyuan3D Team -
      <a href="https://github.com/tencent/Hunyuan3D-2">Github Page</a> &ensp; 
    """
    custom_css = """
    .app.svelte-wpkpf6.svelte-wpkpf6:not(.fill_width) {
        max-width: 1480px;
    }
    .mv-image button .wrap {
        font-size: 10px;
    }

    .mv-image .icon-wrap {
        width: 20px;
    }

    """

    with gr.Blocks(theme=gr.themes.Base(), title='Hunyuan-3D-2.0', analytics_enabled=False, css=custom_css) as demo:
        gr.HTML(title_html)

        with gr.Row():
            with gr.Column(scale=3):
                with gr.Tabs(selected='tab_img_prompt') as tabs_prompt:
                    with gr.Tab('Image Prompt', id='tab_img_prompt', visible=not MV_MODE) as tab_ip:
                        image = gr.Image(label='Image', type='pil', image_mode='RGBA', height=290)

                    with gr.Tab('Text Prompt', id='tab_txt_prompt', visible=HAS_T2I and not MV_MODE) as tab_tp:
                        caption = gr.Textbox(label='Text Prompt',
                                             placeholder='HunyuanDiT will be used to generate image.',
                                             info='Example: A 3D model of a cute cat, white background')
                    with gr.Tab('MultiView Prompt', visible=MV_MODE) as tab_mv:
                        # gr.Label('Please upload at least one front image.')
                        with gr.Row():
                            mv_image_front = gr.Image(label='Front', type='pil', image_mode='RGBA', height=140,
                                                      min_width=100, elem_classes='mv-image')
                            mv_image_back = gr.Image(label='Back', type='pil', image_mode='RGBA', height=140,
                                                     min_width=100, elem_classes='mv-image')
                        with gr.Row():
                            mv_image_left = gr.Image(label='Left', type='pil', image_mode='RGBA', height=140,
                                                     min_width=100, elem_classes='mv-image')
                            mv_image_right = gr.Image(label='Right', type='pil', image_mode='RGBA', height=140,
                                                      min_width=100, elem_classes='mv-image')

                with gr.Row():
                    btn = gr.Button(value='Gen Shape', variant='primary', min_width=100)
                    btn_all = gr.Button(value='Gen Textured Shape',
                                        variant='primary',
                                        visible=HAS_TEXTUREGEN,
                                        min_width=100)

                with gr.Group():
                    file_out = gr.File(label="File", visible=False)
                    file_out2 = gr.File(label="File", visible=False)

                with gr.Tabs(selected='tab_options' if TURBO_MODE else 'tab_export'):
                    with gr.Tab("Options", id='tab_options', visible=TURBO_MODE):
                        gen_mode = gr.Radio(label='Generation Mode',
                                            info='Recommendation: Turbo for most cases, Fast for very complex cases, Standard seldom use.',
                                            choices=['Turbo', 'Fast', 'Standard'], value='Turbo')
                        decode_mode = gr.Radio(label='Decoding Mode',
                                               info='The resolution for exporting mesh from generated vectset',
                                               choices=['Low', 'Standard', 'High'],
                                               value='Standard')
                    with gr.Tab('Advanced Options', id='tab_advanced_options'):
                        with gr.Row():
                            check_box_rembg = gr.Checkbox(value=True, label='Remove Background', min_width=100)
                            randomize_seed = gr.Checkbox(label="Randomize seed", value=True, min_width=100)
                        seed = gr.Slider(
                            label="Seed",
                            minimum=0,
                            maximum=MAX_SEED,
                            step=1,
                            value=1234,
                            min_width=100,
                        )
                        with gr.Row():
                            num_steps = gr.Slider(maximum=100,
                                                  minimum=1,
                                                  value=5 if 'turbo' in args.subfolder else 30,
                                                  step=1, label='Inference Steps')
                            octree_resolution = gr.Slider(maximum=512, minimum=16, value=256, label='Octree Resolution')
                        with gr.Row():
                            cfg_scale = gr.Number(value=5.0, label='Guidance Scale', min_width=100)
                            num_chunks = gr.Slider(maximum=5000000, minimum=1000, value=8000,
                                                   label='Number of Chunks', min_width=100)
                    with gr.Tab("Export", id='tab_export'):
                        with gr.Row():
                            file_type = gr.Dropdown(label='File Type', choices=SUPPORTED_FORMATS,
                                                    value='glb', min_width=100)
                            reduce_face = gr.Checkbox(label='Simplify Mesh', value=False, min_width=100)
                            export_texture = gr.Checkbox(label='Include Texture', value=False,
                                                         visible=False, min_width=100)
                        target_face_num = gr.Slider(maximum=1000000, minimum=100, value=10000,
                                                    label='Target Face Number')
                        with gr.Row():
                            confirm_export = gr.Button(value="Transform", min_width=100)
                            file_export = gr.DownloadButton(label="Download", variant='primary',
                                                            interactive=False, min_width=100)

            with gr.Column(scale=6):
                with gr.Tabs(selected='gen_mesh_panel') as tabs_output:
                    with gr.Tab('Generated Mesh', id='gen_mesh_panel'):
                        html_gen_mesh = gr.HTML(HTML_OUTPUT_PLACEHOLDER, label='Output')
                    with gr.Tab('Exporting Mesh', id='export_mesh_panel'):
                        html_export_mesh = gr.HTML(HTML_OUTPUT_PLACEHOLDER, label='Output')
                    with gr.Tab('Mesh Statistic', id='stats_panel'):
                        stats = gr.Json({}, label='Mesh Stats')

            with gr.Column(scale=3 if MV_MODE else 2):
                with gr.Tabs(selected='tab_img_gallery') as gallery:
                    with gr.Tab('Image to 3D Gallery', id='tab_img_gallery', visible=not MV_MODE) as tab_gi:
                        with gr.Row():
                            gr.Examples(examples=example_is, inputs=[image],
                                        label=None, examples_per_page=18)

                    with gr.Tab('Text to 3D Gallery', id='tab_txt_gallery', visible=HAS_T2I and not MV_MODE) as tab_gt:
                        with gr.Row():
                            gr.Examples(examples=example_ts, inputs=[caption],
                                        label=None, examples_per_page=18)
                    with gr.Tab('MultiView to 3D Gallery', id='tab_mv_gallery', visible=MV_MODE) as tab_mv:
                        with gr.Row():
                            gr.Examples(examples=example_mvs,
                                        inputs=[mv_image_front, mv_image_back, mv_image_left, mv_image_right],
                                        label=None, examples_per_page=6)

        gr.HTML(f"""
        <div align="center">
        Activated Model - Shape Generation ({args.model_path}/{args.subfolder}) ; Texture Generation ({'Hunyuan3D-2' if HAS_TEXTUREGEN else 'Unavailable'})
        </div>
        """)

        if not HAS_TEXTUREGEN:
            gr.HTML("""
            <div style="margin-top: 5px;"  align="center">
                <b>Warning: </b>
                Texture synthesis is disable due to missing requirements,
                 please install requirements following <a href="https://github.com/Tencent/Hunyuan3D-2?tab=readme-ov-file#install-requirements">README.md</a>to activate it.
            </div>
            """)
        if not args.enable_t23d:
            gr.HTML("""
            <div style="margin-top: 5px;"  align="center">
                <b>Warning: </b>
                Text to 3D is disable. To activate it, please run `python gradio_app.py --enable_t23d`.
            </div>
            """)

        tab_ip.select(fn=lambda: gr.update(selected='tab_img_gallery'), outputs=gallery)
        if HAS_T2I:
            tab_tp.select(fn=lambda: gr.update(selected='tab_txt_gallery'), outputs=gallery)

        btn.click(
            shape_generation,
            inputs=[
                caption,
                image,
                mv_image_front,
                mv_image_back,
                mv_image_left,
                mv_image_right,
                num_steps,
                cfg_scale,
                seed,
                octree_resolution,
                check_box_rembg,
                num_chunks,
                randomize_seed,
            ],
            outputs=[file_out, html_gen_mesh, stats, seed]
        ).then(
            lambda: (gr.update(visible=False, value=False), gr.update(interactive=True), gr.update(interactive=True),
                     gr.update(interactive=False)),
            outputs=[export_texture, reduce_face, confirm_export, file_export],
        ).then(
            lambda: gr.update(selected='gen_mesh_panel'),
            outputs=[tabs_output],
        )

        btn_all.click(
            generation_all,
            inputs=[
                caption,
                image,
                mv_image_front,
                mv_image_back,
                mv_image_left,
                mv_image_right,
                num_steps,
                cfg_scale,
                seed,
                octree_resolution,
                check_box_rembg,
                num_chunks,
                randomize_seed,
            ],
            outputs=[file_out, file_out2, html_gen_mesh, stats, seed]
        ).then(
            lambda: (gr.update(visible=True, value=True), gr.update(interactive=False), gr.update(interactive=True),
                     gr.update(interactive=False)),
            outputs=[export_texture, reduce_face, confirm_export, file_export],
        ).then(
            lambda: gr.update(selected='gen_mesh_panel'),
            outputs=[tabs_output],
        )

        def on_gen_mode_change(value):
            if value == 'Turbo':
                return gr.update(value=5)
            elif value == 'Fast':
                return gr.update(value=10)
            else:
                return gr.update(value=30)

        gen_mode.change(on_gen_mode_change, inputs=[gen_mode], outputs=[num_steps])

        def on_decode_mode_change(value):
            if value == 'Low':
                return gr.update(value=196)
            elif value == 'Standard':
                return gr.update(value=256)
            else:
                return gr.update(value=384)

        decode_mode.change(on_decode_mode_change, inputs=[decode_mode], outputs=[octree_resolution])

        def on_export_click(file_out, file_out2, file_type, reduce_face, export_texture, target_face_num):
            if file_out is None:
                raise gr.Error('Please generate a mesh first.')

            print(f'exporting {file_out}')
            print(f'reduce face to {target_face_num}')
            if export_texture:
                mesh = trimesh.load(file_out2)
                save_folder = gen_save_folder()
                path = export_mesh(mesh, save_folder, textured=True, type=file_type)

                # for preview
                save_folder = gen_save_folder()
                _ = export_mesh(mesh, save_folder, textured=True)
                model_viewer_html = build_model_viewer_html(save_folder, height=HTML_HEIGHT, width=HTML_WIDTH,
                                                            textured=True)
            else:
                mesh = trimesh.load(file_out)
                mesh = floater_remove_worker(mesh)
                mesh = degenerate_face_remove_worker(mesh)
                if reduce_face:
                    mesh = face_reduce_worker(mesh, target_face_num)
                save_folder = gen_save_folder()
                path = export_mesh(mesh, save_folder, textured=False, type=file_type)

                # for preview
                save_folder = gen_save_folder()
                _ = export_mesh(mesh, save_folder, textured=False)
                model_viewer_html = build_model_viewer_html(save_folder, height=HTML_HEIGHT, width=HTML_WIDTH,
                                                            textured=False)
            print(f'export to {path}')
            return model_viewer_html, gr.update(value=path, interactive=True)

        confirm_export.click(
            lambda: gr.update(selected='export_mesh_panel'),
            outputs=[tabs_output],
        ).then(
            on_export_click,
            inputs=[file_out, file_out2, file_type, reduce_face, export_texture, target_face_num],
            outputs=[html_export_mesh, file_export]
        )

    return demo


if __name__ == '__main__':
    import argparse

    parser = argparse.ArgumentParser()
    parser.add_argument("--model_path", type=str, default='tencent/Hunyuan3D-2mini')
    parser.add_argument("--subfolder", type=str, default='hunyuan3d-dit-v2-mini-turbo')
    parser.add_argument("--texgen_model_path", type=str, default='tencent/Hunyuan3D-2')
    parser.add_argument('--port', type=int, default=8080)
    parser.add_argument('--host', type=str, default='0.0.0.0')
    parser.add_argument('--device', type=str, default='cuda')
    parser.add_argument('--mc_algo', type=str, default='dmc')
    parser.add_argument('--cache-path', type=str, default='gradio_cache')
    parser.add_argument('--enable_t23d', action='store_true')
    parser.add_argument('--profile', type=str, default="3")
    parser.add_argument('--verbose', type=str, default="1")

    parser.add_argument('--disable_tex', action='store_true')
    parser.add_argument('--enable_flashvdm', action='store_true')
    parser.add_argument('--compile', action='store_true')
<<<<<<< HEAD
    parser.add_argument('--mini', action='store_true')
    parser.add_argument('--mv', action='store_true')
    parser.add_argument('--h2', action='store_true')

=======
    parser.add_argument('--low_vram_mode', action='store_true')
>>>>>>> 832bef8d
    args = parser.parse_args()

    if args.mini:
        args.model_path = "tencent/Hunyuan3D-2mini"
        args.subfolder=  "hunyuan3d-dit-v2-mini"
        args.texgen_model_path = "tencent/Hunyuan3D-2"

    if args.mv:
        args.model_path = "tencent/Hunyuan3D-2mv"
        args.subfolder=  "hunyuan3d-dit-v2-mv"
        args.texgen_model_path = "tencent/Hunyuan3D-2"


    if args.h2:
        args.model_path = "tencent/Hunyuan3D-2"
        args.subfolder=  "hunyuan3d-dit-v2-0"
        args.texgen_model_path = "tencent/Hunyuan3D-2"

    SAVE_DIR = args.cache_path
    os.makedirs(SAVE_DIR, exist_ok=True)

    CURRENT_DIR = os.path.dirname(os.path.abspath(__file__))
    MV_MODE = 'mv' in args.model_path
    TURBO_MODE = 'turbo' in args.subfolder

    HTML_HEIGHT = 690 if MV_MODE else 650
    HTML_WIDTH = 500


    HTML_OUTPUT_PLACEHOLDER = f'''
    <div style='height: {650}px; width: 100%; border-radius: 8px; border-color: #e5e7eb; border-style: solid; border-width: 1px; display: flex; justify-content: center; align-items: center;'>
      <div style='text-align: center; font-size: 16px; color: #6b7280;'>
        <p style="color: #8d8d8d;">Welcome to Hunyuan3D!</p>
        <p style="color: #8d8d8d;">No mesh here.</p>
      </div>
    </div>
    '''


    INPUT_MESH_HTML = """
    <div style='height: 490px; width: 100%; border-radius: 8px; 
    border-color: #e5e7eb; order-style: solid; border-width: 1px;'>
    </div>
    """
    example_is = get_example_img_list()
    example_ts = get_example_txt_list()
    torch.set_default_device("cpu")
    # try:
    #     from hy3dgen.texgen import Hunyuan3DPaintPipeline
    example_mvs = get_example_mv_list()

    SUPPORTED_FORMATS = ['glb', 'obj', 'ply', 'stl']

    HAS_TEXTUREGEN = False
    if not args.disable_tex:
        try:
            from hy3dgen.texgen import Hunyuan3DPaintPipeline

            texgen_worker = Hunyuan3DPaintPipeline.from_pretrained(args.texgen_model_path)
<<<<<<< HEAD
            # texgen_worker.enable_model_cpu_offload()
=======
            if args.low_vram_mode:
                texgen_worker.enable_model_cpu_offload()
>>>>>>> 832bef8d
            # Not help much, ignore for now.
            # if args.compile:
            #     texgen_worker.models['delight_model'].pipeline.unet.compile()
            #     texgen_worker.models['delight_model'].pipeline.vae.compile()
            #     texgen_worker.models['multiview_model'].pipeline.unet.compile()
            #     texgen_worker.models['multiview_model'].pipeline.vae.compile()
            HAS_TEXTUREGEN = True
        except Exception as e:
            print(e)
            print("Failed to load texture generator.")
            print('Please try to install requirements by following README.md')
            HAS_TEXTUREGEN = False

    HAS_T2I = False
    if args.enable_t23d:
        from hy3dgen.text2image import HunyuanDiTPipeline

        t2i_worker = HunyuanDiTPipeline('Tencent-Hunyuan/HunyuanDiT-v1.1-Diffusers-Distilled')
        HAS_T2I = True

    from hy3dgen.shapegen import FaceReducer, FloaterRemover, DegenerateFaceRemover, MeshSimplifier, \
        Hunyuan3DDiTFlowMatchingPipeline
    from hy3dgen.shapegen.pipelines import export_to_trimesh
    from hy3dgen.rembg import BackgroundRemover

    rmbg_worker = BackgroundRemover()
    i23d_worker = Hunyuan3DDiTFlowMatchingPipeline.from_pretrained(
        args.model_path,
        subfolder=args.subfolder,
        use_safetensors=True,
        device=args.device,
    )
    if args.enable_flashvdm:
        mc_algo = 'mc' if args.device in ['cpu', 'mps'] else args.mc_algo
        i23d_worker.enable_flashvdm(mc_algo=mc_algo)
    if args.compile:
        i23d_worker.compile()

    floater_remove_worker = FloaterRemover()
    degenerate_face_remove_worker = DegenerateFaceRemover()
    face_reduce_worker = FaceReducer()
  
    profile = int(args.profile) 
    kwargs = {}
    pipe = offload.extract_models("i23d_worker", i23d_worker)
    if HAS_TEXTUREGEN:
        pipe.update(  offload.extract_models( "texgen_worker", texgen_worker))
        texgen_worker.models["multiview_model"].pipeline.vae.use_slicing = True
    if HAS_T2I:
        pipe.update(  offload.extract_models( "t2i_worker", t2i_worker))
        

    if profile < 5:
        kwargs["pinnedMemory"] = "i23d_worker/model"
    if profile !=1 and profile !=3:
        kwargs["budgets"] = { "*" : 2200 }

    offload.profile(pipe, profile_no = profile, verboseLevel = int(args.verbose), **kwargs)


    # https://discuss.huggingface.co/t/how-to-serve-an-html-file/33921/2
    # create a FastAPI app
    app = FastAPI()
    # create a static directory to store the static files
    static_dir = Path(SAVE_DIR).absolute()
    static_dir.mkdir(parents=True, exist_ok=True)
    app.mount("/static", StaticFiles(directory=static_dir, html=True), name="static")
    shutil.copytree('./assets/env_maps', os.path.join(static_dir, 'env_maps'), dirs_exist_ok=True)

    if args.low_vram_mode:
        torch.cuda.empty_cache()
    demo = build_app()
    app = gr.mount_gradio_app(app, demo, path="/")
    uvicorn.run(app, host=args.host, port=args.port, workers=1)<|MERGE_RESOLUTION|>--- conflicted
+++ resolved
@@ -25,11 +25,8 @@
 import uvicorn
 from fastapi import FastAPI
 from fastapi.staticfiles import StaticFiles
-<<<<<<< HEAD
 from mmgp import offload
-=======
 import uuid
->>>>>>> 832bef8d
 
 from hy3dgen.shapegen.utils import logger
 
@@ -423,16 +420,6 @@
 
 
 def build_app():
-<<<<<<< HEAD
-=======
-    title = 'Hunyuan3D-2: High Resolution Textured 3D Assets Generation'
-    if MV_MODE:
-        title = 'Hunyuan3D-2mv: Image to 3D Generation with 1-4 Views'
-    if 'mini' in args.subfolder:
-        title = 'Hunyuan3D-2mini: Strong 0.6B Image to Shape Generator'
-    if TURBO_MODE:
-        title = title.replace(':', '-Turbo: Fast ')
->>>>>>> 832bef8d
 
     if MV_MODE:
         title = 'Hunyuan3D-2mv<SUP>GP</SUP>: Image to 3D Generation with 1-4 Views'
@@ -440,6 +427,11 @@
         title = 'Hunyuan3D-2mini<SUP>GP</SUP>: Strong 0.6B Image to Shape Generator'
     else:
         title = 'Hunyuan3D-2<SUP>GP</SUP>'
+        title = 'Hunyuan3D-2mv: Image to 3D Generation with 1-4 Views'
+    if 'mini' in args.subfolder:
+        title = 'Hunyuan3D-2mini: Strong 0.6B Image to Shape Generator'
+    if TURBO_MODE:
+        title = title.replace(':', '-Turbo: Fast ')
 
     title_html = f"""<H1>
     <div align=center>{title}</div></H1>
@@ -716,13 +708,29 @@
 
     return demo
 
+def replace_property_getter(instance, property_name, new_getter):
+    # Get the original class and property
+    original_class = type(instance)
+    original_property = getattr(original_class, property_name)
+    
+    # Create a custom subclass for this instance
+    custom_class = type(f'Custom{original_class.__name__}', (original_class,), {})
+    
+    # Create a new property with the new getter but same setter
+    new_property = property(new_getter, original_property.fset)
+    setattr(custom_class, property_name, new_property)
+    
+    # Change the instance's class
+    instance.__class__ = custom_class
+    
+    return instance
 
 if __name__ == '__main__':
     import argparse
 
     parser = argparse.ArgumentParser()
     parser.add_argument("--model_path", type=str, default='tencent/Hunyuan3D-2mini')
-    parser.add_argument("--subfolder", type=str, default='hunyuan3d-dit-v2-mini-turbo')
+    parser.add_argument("--subfolder", type=str, default='hunyuan3d-dit-v2-mini')
     parser.add_argument("--texgen_model_path", type=str, default='tencent/Hunyuan3D-2')
     parser.add_argument('--port', type=int, default=8080)
     parser.add_argument('--host', type=str, default='0.0.0.0')
@@ -735,15 +743,14 @@
 
     parser.add_argument('--disable_tex', action='store_true')
     parser.add_argument('--enable_flashvdm', action='store_true')
+    parser.add_argument('--low-vram-mode', action='store_true')
     parser.add_argument('--compile', action='store_true')
-<<<<<<< HEAD
     parser.add_argument('--mini', action='store_true')
+    parser.add_argument('--turbo', action='store_true')
     parser.add_argument('--mv', action='store_true')
     parser.add_argument('--h2', action='store_true')
 
-=======
-    parser.add_argument('--low_vram_mode', action='store_true')
->>>>>>> 832bef8d
+
     args = parser.parse_args()
 
     if args.mini:
@@ -761,6 +768,10 @@
         args.model_path = "tencent/Hunyuan3D-2"
         args.subfolder=  "hunyuan3d-dit-v2-0"
         args.texgen_model_path = "tencent/Hunyuan3D-2"
+
+    if args.turbo:
+        args.subfolder= args.subfolder  + "-turbo"
+        args.enable_flashvdm = True
 
     SAVE_DIR = args.cache_path
     os.makedirs(SAVE_DIR, exist_ok=True)
@@ -803,12 +814,7 @@
             from hy3dgen.texgen import Hunyuan3DPaintPipeline
 
             texgen_worker = Hunyuan3DPaintPipeline.from_pretrained(args.texgen_model_path)
-<<<<<<< HEAD
             # texgen_worker.enable_model_cpu_offload()
-=======
-            if args.low_vram_mode:
-                texgen_worker.enable_model_cpu_offload()
->>>>>>> 832bef8d
             # Not help much, ignore for now.
             # if args.compile:
             #     texgen_worker.models['delight_model'].pipeline.unet.compile()
@@ -853,6 +859,7 @@
   
     profile = int(args.profile) 
     kwargs = {}
+    replace_property_getter(i23d_worker, "_execution_device", lambda self : "cuda")
     pipe = offload.extract_models("i23d_worker", i23d_worker)
     if HAS_TEXTUREGEN:
         pipe.update(  offload.extract_models( "texgen_worker", texgen_worker))
